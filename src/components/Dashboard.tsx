<<<<<<< HEAD
import React, { useMemo } from 'react';
import { useNavigate } from 'react-router-dom';
import { useFinancial } from '../context/FinancialContext';
import { Area, AreaChart, ResponsiveContainer, Tooltip, XAxis, YAxis } from 'recharts';
=======
import React, { useState, useEffect } from 'react';
import { useNavigate } from 'react-router-dom';
import { useFinancial } from '../context/FinancialContext';
import { useChapter } from '../context/ChapterContext';
import { RecurringService } from '../services/recurringService';
import { PlaidService } from '../services/plaidService';
import { RecurringTransaction } from '../services/types';
import CashFlowForecastCard from './CashFlowForecastCard';
>>>>>>> 312193cc

const formatCurrency = (amount: number) => {
  return new Intl.NumberFormat('en-US', {
    style: 'currency',
    currency: 'USD',
  }).format(amount);
};

interface TrendPoint {
  date: string;
  net: number;
}

const formatDateLabel = (date: Date) =>
  date.toLocaleDateString('en-US', { month: 'short', day: 'numeric' });

export const Dashboard: React.FC = () => {
  const navigate = useNavigate();
  const { totalBalance, totalDues, transactions } = useFinancial();
  const { currentChapter } = useChapter();
  const [nextRecurring, setNextRecurring] = useState<RecurringTransaction | null>(null);
  const [bankBalance, setBankBalance] = useState<number>(0);
  const [loadingBankBalance, setLoadingBankBalance] = useState(true);

  useEffect(() => {
    const loadData = async () => {
      if (!currentChapter?.id) return;

      try {
        // Load next recurring transaction
        const next = await RecurringService.getNextRecurring(currentChapter.id);
        setNextRecurring(next);

        // Load bank balance from Plaid
        setLoadingBankBalance(true);
        const balance = await PlaidService.getTotalBankBalance(currentChapter.id);
        setBankBalance(balance);
      } catch (error) {
        console.error('Error loading dashboard data:', error);
      } finally {
        setLoadingBankBalance(false);
      }
    };

    loadData();
  }, [currentChapter?.id]);

  const netTrend = useMemo<TrendPoint[]>(() => {
    const bucket = new Map<string, number>();

    transactions.forEach((tx) => {
      const d = new Date(tx.date);
      const key = `${d.getFullYear()}-${d.getMonth()}-${d.getDate()}`;
      bucket.set(key, (bucket.get(key) || 0) + tx.amount);
    });

    const sorted = Array.from(bucket.entries())
      .map(([key, value]) => {
        const [year, month, day] = key.split('-').map(Number);
        const date = new Date(year, month, day);
        return { date, value };
      })
      .sort((a, b) => a.date.getTime() - b.date.getTime());

    let running = 0;
    return sorted.map(({ date, value }) => {
      running += value;
      return {
        date: formatDateLabel(date),
        net: Number(running.toFixed(2))
      };
    });
  }, [transactions]);

  return (
    <div className="space-y-8 p-4 sm:p-6 lg:p-8">
      <div className="flex flex-col sm:flex-row sm:justify-between sm:items-center gap-4">
        <div>
          <h1 className="text-3xl sm:text-4xl font-bold text-gray-900 dark:text-white">Financial Overview</h1>
          <p className="text-gray-500 dark:text-gray-400 mt-1">Monitor your chapter's financial health</p>
        </div>
        <div className="text-sm text-gray-500 dark:text-gray-400">
          Last updated: {new Date().toLocaleDateString()}
        </div>
      </div>
      <div className="grid grid-cols-1 sm:grid-cols-2 lg:grid-cols-5 gap-4 sm:gap-6">
        {/* Bank Balance Card */}
        <div
          onClick={() => navigate('/plaid-sync')}
          className="group bg-white dark:bg-gray-800 rounded-xl shadow-sm transition-all duration-300 p-6 border border-gray-200 dark:border-gray-700 hover:border-blue-200/60 dark:hover:border-blue-600/60 cursor-pointer"
        >
          <div className="flex items-center justify-between mb-4">
            <h2 className="text-sm font-medium text-gray-600 dark:text-gray-400 uppercase tracking-wider">
              Bank Balance
            </h2>
            <div className="w-10 h-10 rounded-lg bg-indigo-100 text-indigo-600 flex items-center justify-center">
              <svg className="w-5 h-5" fill="none" stroke="currentColor" viewBox="0 0 24 24">
                <path strokeLinecap="round" strokeLinejoin="round" strokeWidth="2" d="M3 10h18M7 15h1m4 0h1m-7 4h12a3 3 0 003-3V8a3 3 0 00-3-3H6a3 3 0 00-3 3v8a3 3 0 003 3z" />
              </svg>
            </div>
          </div>
          {loadingBankBalance ? (
            <div className="flex items-center gap-2">
              <div className="animate-spin rounded-full h-5 w-5 border-b-2 border-indigo-600"></div>
              <span className="text-sm text-gray-500 dark:text-gray-400">Loading...</span>
            </div>
          ) : (
            <>
              <p className="text-3xl lg:text-4xl font-bold text-indigo-600 dark:text-indigo-400">
                {formatCurrency(bankBalance)}
              </p>
              <p className="text-sm text-gray-500 dark:text-gray-400 mt-3">
                Connected bank accounts
              </p>
            </>
          )}
        </div>

        {/* Total Balance Card */}
        <div className="surface-card group p-6">
          <div className="flex items-center justify-between mb-4">
            <h2 className="text-sm font-medium text-gray-600 dark:text-gray-400 uppercase tracking-wider">
              Total Balance
            </h2>
            <div className="w-10 h-10 rounded-lg bg-emerald-100 text-emerald-600 flex items-center justify-center">
              <svg className="w-5 h-5" fill="none" stroke="currentColor" viewBox="0 0 24 24">
                <path strokeLinecap="round" strokeLinejoin="round" strokeWidth="2" d="M12 8c-1.657 0-3 .895-3 2s1.343 2 3 2 3 .895 3 2-1.343 2-3 2m0-8c1.11 0 2.08.402 2.599 1M12 8V7m0 1v8m0 0v1m0-1c-1.11 0-2.08-.402-2.599-1M21 12a9 9 0 11-18 0 9 9 0 0118 0z" />
              </svg>
            </div>
          </div>
          <p className={`text-3xl lg:text-4xl font-bold ${
            totalBalance >= 0 ? 'text-green-600 dark:text-green-400' : 'text-red-600 dark:text-red-400'
          }`}>
            {formatCurrency(totalBalance)}
          </p>
          <p className="text-sm text-gray-500 dark:text-gray-400 mt-3">
            Current available funds
          </p>
        </div>

        {/* Total Dues Card */}
        <div className="surface-card group p-6">
          <div className="flex items-center justify-between mb-4">
            <h2 className="text-sm font-medium text-gray-600 dark:text-gray-400 uppercase tracking-wider">Total Dues</h2>
            <div className="w-10 h-10 rounded-lg bg-sky-100 text-sky-600 flex items-center justify-center">
              <svg className="w-5 h-5" fill="none" stroke="currentColor" viewBox="0 0 24 24">
                <path strokeLinecap="round" strokeLinejoin="round" strokeWidth="2" d="M9 19v-6a2 2 0 00-2-2H5a2 2 0 00-2 2v6a2 2 0 002 2h2a2 2 0 002-2zm0 0V9a2 2 0 012-2h2a2 2 0 012 2v10m-6 0a2 2 0 002 2h2a2 2 0 002-2m0 0V5a2 2 0 012-2h2a2 2 0 012 2v14a2 2 0 01-2 2h-2a2 2 0 01-2-2z" />
              </svg>
            </div>
          </div>
          <p className="text-3xl lg:text-4xl font-bold text-blue-600 dark:text-blue-400">
            {formatCurrency(totalDues)}
          </p>
          <p className="text-sm text-gray-500 dark:text-gray-400 mt-3">
            Total budgeted amount
          </p>
        </div>

        {/* Net Balance Card */}
        <div className="surface-card group p-6">
          <div className="flex items-center justify-between mb-4">
            <h2 className="text-sm font-medium text-gray-600 dark:text-gray-400 uppercase tracking-wider">Net Balance</h2>
            <div className={`w-10 h-10 ${
              totalBalance - totalDues >= 0
                ? 'bg-emerald-100 text-emerald-600'
                : 'bg-amber-100 text-amber-600'
            } rounded-lg flex items-center justify-center`}>
              <svg className="w-5 h-5" fill="none" stroke="currentColor" viewBox="0 0 24 24">
                <path strokeLinecap="round" strokeLinejoin="round" strokeWidth="2" d={
                  totalBalance - totalDues >= 0
                    ? "M9 12l2 2 4-4m6 2a9 9 0 11-18 0 9 9 0 0118 0z"
                    : "M12 8v4m0 4h.01M21 12a9 9 0 11-18 0 9 9 0 0118 0z"
                } />
              </svg>
            </div>
          </div>
          <p className={`text-3xl lg:text-4xl font-bold ${
            totalBalance - totalDues >= 0 ? 'text-green-600 dark:text-green-400' : 'text-amber-600 dark:text-amber-400'
          }`}>
            {formatCurrency(totalBalance - totalDues)}
          </p>
          <p className="text-sm text-gray-500 dark:text-gray-400 mt-3">
            Available after dues
          </p>
        </div>

        {/* Next Recurring Card */}
        <div
          onClick={() => navigate('/recurring')}
          className="group bg-white dark:bg-gray-800 rounded-xl shadow-sm transition-all duration-300 p-6 border border-gray-200 dark:border-gray-700 hover:border-purple-200/60 dark:hover:border-purple-600/60 cursor-pointer"
        >
          <div className="flex items-center justify-between mb-4">
            <h2 className="text-sm font-medium text-gray-600 dark:text-gray-400 uppercase tracking-wider">Next Recurring</h2>
            <div className="w-10 h-10 rounded-lg bg-purple-100 text-purple-600 flex items-center justify-center">
              <svg className="w-5 h-5" fill="none" stroke="currentColor" viewBox="0 0 24 24">
                <path strokeLinecap="round" strokeLinejoin="round" strokeWidth="2" d="M4 4v5h.582m15.356 2A8.001 8.001 0 004.582 9m0 0H9m11 11v-5h-.581m0 0a8.003 8.003 0 01-15.357-2m15.357 2H15" />
              </svg>
            </div>
          </div>
          {nextRecurring ? (
            <>
              <p className={`text-2xl font-bold ${
                nextRecurring.amount >= 0 ? 'text-green-600 dark:text-green-400' : 'text-purple-600 dark:text-purple-400'
              }`}>
                {formatCurrency(nextRecurring.amount)}
              </p>
              <p className="text-sm text-gray-900 dark:text-white mt-2 font-medium truncate">
                {nextRecurring.name}
              </p>
              <p className="text-xs text-gray-500 dark:text-gray-400 mt-1">
                Due {new Date(nextRecurring.next_due_date).toLocaleDateString()}
              </p>
            </>
          ) : (
            <>
              <p className="text-2xl font-bold text-gray-400 dark:text-gray-600">
                None
              </p>
              <p className="text-sm text-gray-500 dark:text-gray-400 mt-3">
                No upcoming recurring
              </p>
            </>
          )}
        </div>
      </div>

      {/* Cash Flow Forecast */}
      <CashFlowForecastCard />
      
      {/* Quick Actions Section */}
      {netTrend.length > 1 && (
        <div className="surface-card p-6">
          <div className="mb-4 flex items-center justify-between">
            <div>
              <h2 className="text-lg font-semibold text-slate-900 dark:text-slate-100">Balance trend</h2>
              <p className="text-sm text-slate-500 dark:text-slate-400">
                Running net of all transactions this period.
              </p>
            </div>
            <span className="surface-pill">Last {netTrend.length} days</span>
          </div>
          <div className="h-64">
            <ResponsiveContainer width="100%" height="100%">
              <AreaChart data={netTrend} margin={{ top: 10, right: 16, left: 0, bottom: 0 }}>
                <defs>
                  <linearGradient id="netGradient" x1="0" y1="0" x2="0" y2="1">
                    <stop offset="5%" stopColor="#2563eb" stopOpacity={0.32} />
                    <stop offset="95%" stopColor="#2563eb" stopOpacity={0} />
                  </linearGradient>
                </defs>
                <XAxis
                  dataKey="date"
                  tickLine={false}
                  axisLine={false}
                  tick={{ fill: '#64748b', fontSize: 12 }}
                />
                <YAxis
                  tickFormatter={(val) => `$${val}`}
                  tickLine={false}
                  axisLine={false}
                  tick={{ fill: '#64748b', fontSize: 12 }}
                />
                <Tooltip
                  cursor={{ stroke: '#cbd5f5', strokeWidth: 1 }}
                  formatter={(value: number) => formatCurrency(value)}
                  labelClassName="text-sm font-medium text-slate-600"
                  contentStyle={{ borderRadius: 12, border: '1px solid rgba(148,163,184,0.35)', boxShadow: '0 10px 30px rgba(15,23,42,0.08)' }}
                />
                <Area
                  type="monotone"
                  dataKey="net"
                  stroke="#2563eb"
                  strokeWidth={2.5}
                  fill="url(#netGradient)"
                />
              </AreaChart>
            </ResponsiveContainer>
          </div>
        </div>
      )}

      <div className="grid grid-cols-1 lg:grid-cols-2 gap-6">
        {/* Quick Actions Card */}
        <div className="surface-card p-6">
          <h2 className="text-lg font-semibold text-gray-900 dark:text-white mb-4 flex items-center">
            <div className="w-8 h-8 rounded-lg bg-violet-100 text-violet-600 flex items-center justify-center mr-3">
              <svg className="w-4 h-4" fill="none" stroke="currentColor" viewBox="0 0 24 24">
                <path strokeLinecap="round" strokeLinejoin="round" strokeWidth="2" d="M13 10V3L4 14h7v7l9-11h-7z" />
              </svg>
            </div>
            Quick Actions
          </h2>
          <div className="grid grid-cols-1 sm:grid-cols-2 lg:grid-cols-1 gap-3">
            <button
              onClick={() => navigate('/transactions')}
              className="group w-full rounded-lg border border-sky-200 bg-sky-50 py-3 px-4 text-sm font-medium text-sky-700 transition-colors hover:bg-sky-100 focus-ring dark:border-sky-700/40 dark:bg-slate-800 dark:text-sky-300 dark:hover:bg-slate-700"
            >
              <svg className="w-4 h-4 mr-2" fill="none" stroke="currentColor" viewBox="0 0 24 24">
                <path strokeLinecap="round" strokeLinejoin="round" strokeWidth="2" d="M9 5H7a2 2 0 00-2 2v12a2 2 0 002 2h10a2 2 0 002-2V7a2 2 0 00-2-2h-2M9 5a2 2 0 002 2h2a2 2 0 002-2M9 5a2 2 0 012-2h2a2 2 0 012 2" />
              </svg>
              View Transactions
            </button>
            <button
              onClick={() => navigate('/budgets')}
              className="group w-full rounded-lg border border-emerald-200 bg-emerald-50 py-3 px-4 text-sm font-medium text-emerald-700 transition-colors hover:bg-emerald-100 focus-ring dark:border-emerald-700/40 dark:bg-slate-800 dark:text-emerald-300 dark:hover:bg-slate-700"
            >
              <svg className="w-4 h-4 mr-2" fill="none" stroke="currentColor" viewBox="0 0 24 24">
                <path strokeLinecap="round" strokeLinejoin="round" strokeWidth="2" d="M9 19v-6a2 2 0 00-2-2H5a2 2 0 00-2 2v6a2 2 0 002 2h2a2 2 0 002-2zm0 0V9a2 2 0 012-2h2a2 2 0 012 2v10m-6 0a2 2 0 002 2h2a2 2 0 002-2m0 0V5a2 2 0 012-2h2a2 2 0 012 2v14a2 2 0 01-2 2h-2a2 2 0 01-2-2z" />
              </svg>
              Manage Budgets
            </button>
            <button
              onClick={() => navigate('/reports')}
              className="group w-full rounded-lg border border-violet-200 bg-violet-50 py-3 px-4 text-sm font-medium text-violet-700 transition-colors hover:bg-violet-100 focus-ring dark:border-violet-700/40 dark:bg-slate-800 dark:text-violet-300 dark:hover:bg-slate-700"
            >
              <svg className="w-4 h-4 mr-2" fill="none" stroke="currentColor" viewBox="0 0 24 24">
                <path strokeLinecap="round" strokeLinejoin="round" strokeWidth="2" d="M9 17v1a1 1 0 001 1h4a1 1 0 001-1v-1m3-2V8a2 2 0 00-2-2H8a2 2 0 00-2 2v7m3-2h6" />
              </svg>
              View Reports
            </button>
            <button
              onClick={() => navigate('/members')}
              className="group w-full rounded-lg border border-amber-200 bg-amber-50 py-3 px-4 text-sm font-medium text-amber-700 transition-colors hover:bg-amber-100 focus-ring dark:border-amber-700/40 dark:bg-slate-800 dark:text-amber-300 dark:hover:bg-slate-700"
            >
              <svg className="w-4 h-4 mr-2" fill="none" stroke="currentColor" viewBox="0 0 24 24">
                <path strokeLinecap="round" strokeLinejoin="round" strokeWidth="2" d="M12 4.354a4 4 0 110 5.292M15 21H3v-1a6 6 0 0112 0v1zm0 0h6v-1a6 6 0 00-9-5.197M13 7a4 4 0 11-8 0 4 4 0 018 0z" />
              </svg>
              Manage Members
            </button>
          </div>
        </div>

        {/* Recent Activity Preview */}
        <div className="surface-card p-6">
          <h2 className="text-lg font-semibold text-gray-900 dark:text-white mb-4 flex items-center">
            <div className="w-8 h-8 rounded-lg bg-indigo-100 text-indigo-600 flex items-center justify-center mr-3">
              <svg className="w-4 h-4" fill="none" stroke="currentColor" viewBox="0 0 24 24">
                <path strokeLinecap="round" strokeLinejoin="round" strokeWidth="2" d="M12 8v4l3 3m6-3a9 9 0 11-18 0 9 9 0 0118 0z" />
              </svg>
            </div>
            Recent Activity
          </h2>
          <div className="space-y-3">
            {transactions.slice(0, 3).map((transaction, idx) => (
              <div key={transaction.id || idx} className="group flex justify-between items-center py-3 px-3 -mx-3 rounded-lg hover:bg-gray-50 dark:hover:bg-gray-700/50 transition-colors duration-150">
                <div className="flex-1 min-w-0">
                  <p className="text-sm font-medium text-gray-900 dark:text-white truncate">
                    {transaction.description}
                  </p>
                  <p className="text-xs text-gray-500 dark:text-gray-400 mt-1">
                    {new Date(transaction.date).toLocaleDateString()}
                  </p>
                </div>
                <span className={`text-sm font-semibold px-2 py-1 rounded-md ${
                  transaction.amount >= 0
                    ? 'text-green-700 bg-green-50 dark:text-green-400 dark:bg-green-900/20'
                    : 'text-red-700 bg-red-50 dark:text-red-400 dark:bg-red-900/20'
                }`}>
                  {formatCurrency(transaction.amount)}
                </span>
              </div>
            ))}
            {transactions.length === 0 && (
              <div className="text-center py-8">
                <svg className="mx-auto h-12 w-12 text-gray-300 dark:text-gray-600" fill="none" stroke="currentColor" viewBox="0 0 24 24">
                  <path strokeLinecap="round" strokeLinejoin="round" strokeWidth="1.5" d="M9 5H7a2 2 0 00-2 2v12a2 2 0 002 2h10a2 2 0 002-2V7a2 2 0 00-2-2h-2M9 5a2 2 0 002 2h2a2 2 0 002-2M9 5a2 2 0 012-2h2a2 2 0 012 2" />
                </svg>
                <p className="text-gray-500 dark:text-gray-400 text-sm mt-2">
                  No recent transactions
                </p>
              </div>
            )}
          </div>
        </div>
      </div>
    </div>
  );
}; <|MERGE_RESOLUTION|>--- conflicted
+++ resolved
@@ -1,10 +1,4 @@
-<<<<<<< HEAD
-import React, { useMemo } from 'react';
-import { useNavigate } from 'react-router-dom';
-import { useFinancial } from '../context/FinancialContext';
-import { Area, AreaChart, ResponsiveContainer, Tooltip, XAxis, YAxis } from 'recharts';
-=======
-import React, { useState, useEffect } from 'react';
+import React, { useState, useEffect, useMemo } from 'react';
 import { useNavigate } from 'react-router-dom';
 import { useFinancial } from '../context/FinancialContext';
 import { useChapter } from '../context/ChapterContext';
@@ -12,7 +6,7 @@
 import { PlaidService } from '../services/plaidService';
 import { RecurringTransaction } from '../services/types';
 import CashFlowForecastCard from './CashFlowForecastCard';
->>>>>>> 312193cc
+import { Area, AreaChart, ResponsiveContainer, Tooltip, XAxis, YAxis } from 'recharts';
 
 const formatCurrency = (amount: number) => {
   return new Intl.NumberFormat('en-US', {
