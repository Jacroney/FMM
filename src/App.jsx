--- conflicted
+++ resolved
@@ -19,15 +19,12 @@
 import Settings from './pages/Settings';
 import Dues from './pages/Dues';
 import RecurringTransactions from './pages/RecurringTransactions';
-<<<<<<< HEAD
 import Invitations from './pages/Invitations';
-=======
 import { PlaidSync } from './pages/PlaidSync';
 import { NotFound } from './components/NotFound';
 import Home from './pages/Home';
 import Demo from './pages/Demo';
 import AuthPage from './pages/AuthPage';
->>>>>>> 5e0a52d8
 
 function App() {
   return (
@@ -171,11 +168,8 @@
           <Route path="budgets" element={<Budgets />} />
           <Route path="reports" element={<Reports />} />
           <Route path="dues" element={<Dues />} />
-<<<<<<< HEAD
           <Route path="invitations" element={<Invitations />} />
-=======
           <Route path="plaid-sync" element={<PlaidSync />} />
->>>>>>> 5e0a52d8
           <Route path="settings" element={<Settings />} />
           <Route path="*" element={<NotFound />} />
         </Route>
