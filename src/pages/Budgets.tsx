--- conflicted
+++ resolved
@@ -477,7 +477,6 @@
       </div>
 
       {/* View Mode Tabs */}
-<<<<<<< HEAD
       <div className="border-b border-gray-200 dark:border-gray-700">
         <div className="flex gap-6">
           <button
@@ -514,33 +513,6 @@
             Expenses ({expenses.length})
           </button>
         </div>
-=======
-      <div className="bg-white dark:bg-gray-800 rounded-lg shadow-sm p-1 inline-flex gap-1">
-        <button
-          onClick={() => setViewMode('overview')}
-          className={`px-4 py-2 rounded-md flex items-center gap-2 transition-colors ${
-            viewMode === 'overview'
-              ? 'bg-blue-600 text-white'
-              : 'text-gray-600 dark:text-gray-400 hover:bg-gray-100 dark:hover:bg-gray-700'
-          }`}
-        >
-          <PieChart className="w-4 h-4" />
-          Budget Overview
-        </button>
-        {!isDemoRoute && (
-          <button
-            onClick={() => setViewMode('expenses')}
-            className={`px-4 py-2 rounded-md flex items-center gap-2 transition-colors ${
-              viewMode === 'expenses'
-                ? 'bg-blue-600 text-white'
-                : 'text-gray-600 dark:text-gray-400 hover:bg-gray-100 dark:hover:bg-gray-700'
-            }`}
-          >
-            <List className="w-4 h-4" />
-            All Expenses ({expenses.length})
-          </button>
-        )}
->>>>>>> 5e0a52d8
       </div>
 
       {/* Budget Grid View */}
