import React, { useEffect, useMemo, useState } from 'react';
import { Outlet, useLocation, useNavigate } from 'react-router-dom';
import { Bars3Icon, ChevronDoubleLeftIcon, ChevronDoubleRightIcon } from '@heroicons/react/24/outline';
import { Sidebar } from '../components/Sidebar';
import { ChapterSelector } from '../components/ChapterSelector';
<<<<<<< HEAD
import CommandPalette from '../components/CommandPalette';
=======
import { FloatingAIChat } from '../components/FloatingAIChat';
import { Bars3Icon, XMarkIcon } from '@heroicons/react/24/outline';
>>>>>>> 3cca6041

const PAGE_TITLES: Record<string, string> = {
  '/': 'Greek Pay Dashboard',
  '/transactions': 'Transactions',
  '/budgets': 'Budgets',
  '/dues': 'Dues Management',
  '/reports': 'Reports',
  '/settings': 'Settings'
};

const MainLayout: React.FC = () => {
  const location = useLocation();
  const navigate = useNavigate();
  const [sidebarCollapsed, setSidebarCollapsed] = useState(false);
  const [paletteOpen, setPaletteOpen] = useState(false);

  const pageTitle = useMemo(() => {
    const normalized = location.pathname.replace(/\/$/, '');
    return PAGE_TITLES[normalized] || 'Greek Pay Dashboard';
  }, [location.pathname]);

  useEffect(() => {
    const handler = (event: KeyboardEvent) => {
      if ((event.metaKey || event.ctrlKey) && event.key.toLowerCase() === 'k') {
        event.preventDefault();
        setPaletteOpen((prev) => !prev);
      }
      if (event.key === 'Escape') {
        setPaletteOpen(false);
      }
    };

    window.addEventListener('keydown', handler);
    return () => window.removeEventListener('keydown', handler);
  }, []);

  const handlePaletteAction = (action: string) => {
    switch (action) {
      case 'import-transactions':
        navigate('/transactions');
        setTimeout(() => window.dispatchEvent(new CustomEvent('open-transactions-import')), 120);
        break;
      case 'export-pdf':
        navigate('/reports');
        setTimeout(() => window.dispatchEvent(new CustomEvent('export-reports-pdf')), 120);
        break;
      case 'refresh-data':
        window.dispatchEvent(new CustomEvent('refresh-financial-data'));
        break;
      default:
        break;
    }
  };

  return (
    <div className="flex min-h-screen bg-[var(--brand-surface)] text-slate-900 transition-colors duration-200 dark:bg-gray-900 dark:text-slate-100">
      <Sidebar collapsed={sidebarCollapsed} />
      <div
        className={`flex-1 transition-all duration-300 ${sidebarCollapsed ? 'ml-20' : 'ml-64'}`}
      >
        <CommandPalette
          isOpen={paletteOpen}
          onClose={() => setPaletteOpen(false)}
          onAction={handlePaletteAction}
        />

        <header className="sticky top-0 z-40 border-b border-[var(--brand-border)] bg-white/80 backdrop-blur dark:bg-gray-900/80">
          <div className="flex flex-col gap-4 px-4 py-4 sm:flex-row sm:items-center sm:justify-between sm:px-6 sm:pr-28">
            <div className="flex items-center gap-3">
              <button
                type="button"
                onClick={() => setSidebarCollapsed((prev) => !prev)}
                className="focus-ring inline-flex items-center justify-center rounded-lg border border-[var(--brand-border)] bg-white p-2.5 text-slate-600 shadow-sm transition-colors hover:bg-slate-100 dark:border-gray-700 dark:bg-gray-800 dark:text-slate-200 dark:hover:bg-gray-700"
                title={sidebarCollapsed ? 'Expand sidebar' : 'Collapse sidebar'}
              >
                <span className="sr-only">{sidebarCollapsed ? 'Expand sidebar' : 'Collapse sidebar'}</span>
                {sidebarCollapsed ? (
                  <ChevronDoubleRightIcon className="h-5 w-5" />
                ) : (
                  <ChevronDoubleLeftIcon className="h-5 w-5" />
                )}
              </button>
              <div className="flex items-center gap-2">
                <h1 className="text-lg font-semibold sm:text-xl">{pageTitle}</h1>
              </div>
            </div>
            <div className="flex w-full flex-col gap-3 sm:max-w-sm sm:flex-row sm:items-center sm:justify-center">
              <button
                type="button"
                onClick={() => setPaletteOpen(true)}
                className="focus-ring inline-flex items-center justify-between rounded-xl border border-[var(--brand-border)] bg-white px-4 py-2 text-sm text-slate-500 shadow-sm transition-colors hover:bg-slate-100 dark:border-gray-700 dark:bg-gray-800 dark:text-slate-300 dark:hover:bg-gray-700"
              >
                <span className="truncate">Search…</span>
                <span className="ml-2 hidden rounded-md border border-slate-200 px-1.5 py-0.5 text-xs text-slate-400 sm:block">⌘K</span>
              </button>
              <ChapterSelector />
            </div>
          </div>
        </header>


        <main className="px-4 py-6 sm:px-6 lg:px-8">
          <Outlet />
        </main>
      </div>
      <FloatingAIChat />
    </div>
  );
};

export default MainLayout;<|MERGE_RESOLUTION|>--- conflicted
+++ resolved
@@ -3,12 +3,8 @@
 import { Bars3Icon, ChevronDoubleLeftIcon, ChevronDoubleRightIcon } from '@heroicons/react/24/outline';
 import { Sidebar } from '../components/Sidebar';
 import { ChapterSelector } from '../components/ChapterSelector';
-<<<<<<< HEAD
 import CommandPalette from '../components/CommandPalette';
-=======
 import { FloatingAIChat } from '../components/FloatingAIChat';
-import { Bars3Icon, XMarkIcon } from '@heroicons/react/24/outline';
->>>>>>> 3cca6041
 
 const PAGE_TITLES: Record<string, string> = {
   '/': 'Greek Pay Dashboard',
